--- conflicted
+++ resolved
@@ -44,13 +44,8 @@
 # cutlass
 FetchContent_Declare(
     repo-cutlass
-<<<<<<< HEAD
     GIT_REPOSITORY https://github.com/solrex/cutlass
-    GIT_TAG        3fec616147f0d369617d8059daf9326ce93ce09c
-=======
-    GIT_REPOSITORY https://github.com/NVIDIA/cutlass
-    GIT_TAG        664c4f7b3ed1959414905025728eef5568209479
->>>>>>> e6523102
+    GIT_TAG        79a62dfdc495a5697e2148a12fa4fc89feed414f
     GIT_SHALLOW    OFF
 )
 FetchContent_Populate(repo-cutlass)
