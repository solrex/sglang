# Copyright 2023-2024 SGLang Team
# Licensed under the Apache License, Version 2.0 (the "License");
# you may not use this file except in compliance with the License.
# You may obtain a copy of the License at
#
#     http://www.apache.org/licenses/LICENSE-2.0
#
# Unless required by applicable law or agreed to in writing, software
# distributed under the License is distributed on an "AS IS" BASIS,
# WITHOUT WARRANTIES OR CONDITIONS OF ANY KIND, either express or implied.
# See the License for the specific language governing permissions and
# limitations under the License.
# ==============================================================================
"""TokenizerManager is a process that tokenizes the text."""

import asyncio
import copy
import dataclasses
import json
import logging
import math
import os
import pickle
import signal
import sys
import threading
import time
from collections import deque
from contextlib import nullcontext
from datetime import datetime
from enum import Enum
from http import HTTPStatus
from typing import Any, Awaitable, Dict, List, Optional, Tuple, Union

import fastapi
import orjson
import torch
import uvloop
import zmq
import zmq.asyncio
from fastapi import BackgroundTasks

from sglang.srt.configs.model_config import ModelConfig
from sglang.srt.disaggregation.utils import DisaggregationMode
from sglang.srt.lora.lora_registry import LoRARegistry
from sglang.srt.managers.async_dynamic_batch_tokenizer import AsyncDynamicbatchTokenizer
from sglang.srt.managers.disagg_service import start_disagg_service
from sglang.srt.managers.io_struct import (
    AbortReq,
    BatchEmbeddingOutput,
    BatchMultimodalOutput,
    BatchStrOutput,
    BatchTokenIDOutput,
    BatchTokenizedEmbeddingReqInput,
    BatchTokenizedGenerateReqInput,
    ConfigureLoggingReq,
    EmbeddingReqInput,
    FreezeGCReq,
    GenerateReqInput,
    GetLoadReqInput,
    HealthCheckOutput,
    MultiTokenizerWrapper,
    OpenSessionReqOutput,
    SessionParams,
    TokenizedEmbeddingReqInput,
    TokenizedGenerateReqInput,
    UpdateWeightFromDiskReqInput,
    UpdateWeightFromDiskReqOutput,
    WatchLoadUpdateReq,
)
from sglang.srt.managers.mm_utils import TensorTransportMode
from sglang.srt.managers.multimodal_processor import get_mm_processor, import_processors
from sglang.srt.managers.scheduler import is_health_check_generate_req
from sglang.srt.managers.scheduler_input_blocker import input_blocker_guard_region
from sglang.srt.managers.tokenizer_communicator_mixin import TokenizerCommunicatorMixin
from sglang.srt.metrics.collector import TokenizerMetricsCollector
from sglang.srt.sampling.sampling_params import SamplingParams
from sglang.srt.server_args import PortArgs, ServerArgs
from sglang.srt.speculative.spec_info import SpeculativeAlgorithm
from sglang.srt.tracing.trace import (
    trace_get_proc_propagate_context,
    trace_req_finish,
    trace_req_start,
    trace_slice_end,
    trace_slice_start,
)
from sglang.srt.utils import (
    configure_gc_warning,
    dataclass_to_string_truncated,
    freeze_gc,
    get_bool_env_var,
    get_origin_rid,
    get_zmq_socket,
    kill_process_tree,
)
from sglang.srt.utils.aio_rwlock import RWLock
from sglang.srt.utils.hf_transformers_utils import (
    get_processor,
    get_tokenizer,
    get_tokenizer_from_processor,
)
from sglang.utils import TypeBasedDispatcher, get_exception_traceback

asyncio.set_event_loop_policy(uvloop.EventLoopPolicy())

logger = logging.getLogger(__name__)


@dataclasses.dataclass
class ReqState:
    """Store the state a request."""

    out_list: List[Dict[Any, Any]]
    finished: bool
    event: asyncio.Event
    obj: Union[GenerateReqInput, EmbeddingReqInput]

    # For metrics
    created_time: float
    finished_time: float = 0.0
    first_token_time: float = 0.0
    last_time: float = 0.0
    last_completion_tokens: int = 1

    # For streaming output
    last_output_offset: int = 0

    # For incremental state update.
    # TODO(lianmin): do not initialize some lists if not needed.
    text: str = ""
    output_ids: List[int] = dataclasses.field(default_factory=list)
    input_token_logprobs_val: List[float] = dataclasses.field(default_factory=list)
    input_token_logprobs_idx: List[int] = dataclasses.field(default_factory=list)
    output_token_logprobs_val: List[float] = dataclasses.field(default_factory=list)
    output_token_logprobs_idx: List[int] = dataclasses.field(default_factory=list)
    input_top_logprobs_val: List[List[float]] = dataclasses.field(default_factory=list)
    input_top_logprobs_idx: List[List[int]] = dataclasses.field(default_factory=list)
    output_top_logprobs_val: List[List[float]] = dataclasses.field(default_factory=list)
    output_top_logprobs_idx: List[List[int]] = dataclasses.field(default_factory=list)
    input_token_ids_logprobs_val: List = dataclasses.field(default_factory=list)
    input_token_ids_logprobs_idx: List = dataclasses.field(default_factory=list)
    output_token_ids_logprobs_val: List = dataclasses.field(default_factory=list)
    output_token_ids_logprobs_idx: List = dataclasses.field(default_factory=list)


class TokenizerManager(TokenizerCommunicatorMixin):
    """TokenizerManager is a process that tokenizes the text."""

    def __init__(
        self,
        server_args: ServerArgs,
        port_args: PortArgs,
    ):
        # Parse args
        self.server_args = server_args
        self.enable_metrics = server_args.enable_metrics
        self.log_requests = server_args.log_requests
        self.log_requests_level = server_args.log_requests_level
        self.preferred_sampling_params = (
            orjson.loads(server_args.preferred_sampling_params)
            if server_args.preferred_sampling_params
            else None
        )
        self.crash_dump_folder = server_args.crash_dump_folder
        self.enable_trace = server_args.enable_trace

        # Read model args
        self.model_path = server_args.model_path
        self.served_model_name = server_args.served_model_name
        self.model_config = ModelConfig.from_server_args(server_args)
        self.is_generation = self.model_config.is_generation
        self.is_image_gen = self.model_config.is_image_gen
        self.context_len = self.model_config.context_len
        self.image_token_id = self.model_config.image_token_id
        self.max_req_input_len = None  # Will be set later in engine.py

        speculative_algorithm = SpeculativeAlgorithm.from_string(
            server_args.speculative_algorithm
        )
        self.reserve_input_token_num = (
            0
            if speculative_algorithm.is_none()
            else server_args.speculative_num_draft_tokens
        )
        # Initialize delimiter text for multi-item scoring (will be set after tokenizer is loaded)
        self.multi_item_delimiter_text = None

        if self.model_config.is_multimodal:
            import_processors("sglang.srt.multimodal.processors")
            try:
                _processor = get_processor(
                    server_args.tokenizer_path,
                    tokenizer_mode=server_args.tokenizer_mode,
                    trust_remote_code=server_args.trust_remote_code,
                    revision=server_args.revision,
                    use_fast=not server_args.disable_fast_image_processor,
                )
            except ValueError as e:
                error_message = str(e)
                if "does not have a slow version" in error_message:
                    logger.info(
                        f"Processor {server_args.tokenizer_path} does not have a slow version. Automatically use fast version"
                    )
                    _processor = get_processor(
                        server_args.tokenizer_path,
                        tokenizer_mode=server_args.tokenizer_mode,
                        trust_remote_code=server_args.trust_remote_code,
                        revision=server_args.revision,
                        use_fast=True,
                    )
                else:
                    raise e
            transport_mode = _determine_tensor_transport_mode(self.server_args)

            # We want to parallelize the image pre-processing so we create an executor for it
            # We create mm_processor for any skip_tokenizer_init to make sure we still encode
            # images even with skip_tokenizer_init=False.
            self.mm_processor = get_mm_processor(
                self.model_config.hf_config, server_args, _processor, transport_mode
            )

            if server_args.skip_tokenizer_init:
                self.tokenizer = self.processor = None
            else:
                self.processor = _processor
                self.tokenizer = get_tokenizer_from_processor(self.processor)
                os.environ["TOKENIZERS_PARALLELISM"] = "false"
                self._initialize_multi_item_delimiter_text()
        else:
            self.mm_processor = self.processor = None

            if server_args.skip_tokenizer_init:
                self.tokenizer = None
            else:
                self.tokenizer = get_tokenizer(
                    server_args.tokenizer_path,
                    tokenizer_mode=server_args.tokenizer_mode,
                    trust_remote_code=server_args.trust_remote_code,
                    revision=server_args.revision,
                )
                self._initialize_multi_item_delimiter_text()
        # Initialize async dynamic batch tokenizer if enabled (common for both multimodal and non-multimodal)
        if (
            server_args.enable_dynamic_batch_tokenizer
            and not server_args.skip_tokenizer_init
        ):
            self.async_dynamic_batch_tokenizer = AsyncDynamicbatchTokenizer(
                self.tokenizer,
                max_batch_size=server_args.dynamic_batch_tokenizer_batch_size,
                batch_wait_timeout_s=server_args.dynamic_batch_tokenizer_batch_timeout,
            )
        else:
            self.async_dynamic_batch_tokenizer = None

        # Init inter-process communication
        context = zmq.asyncio.Context(2)
        self.recv_from_detokenizer = get_zmq_socket(
            context, zmq.PULL, port_args.tokenizer_ipc_name, True
        )
        if self.server_args.tokenizer_worker_num > 1:
            # Use tokenizer_worker_ipc_name in multi-tokenizer mode
            self.send_to_scheduler = get_zmq_socket(
                context, zmq.PUSH, port_args.tokenizer_worker_ipc_name, False
            )
        else:
            self.send_to_scheduler = get_zmq_socket(
                context, zmq.PUSH, port_args.scheduler_input_ipc_name, True
            )

        # Request states
        self.no_create_loop = False
        self.rid_to_state: Dict[str, ReqState] = {}
        self.asyncio_tasks = set()

        # Health check
        self.server_status = ServerStatus.Starting
        self.gracefully_exit = False
        self.last_receive_tstamp = 0

        # Dumping
        self.dump_requests_folder = ""  # By default do not dump
        self.dump_requests_threshold = 1000
        self.dump_request_list: List[Tuple] = []
        self.log_request_metadata = self.get_log_request_metadata()
        self.crash_dump_request_list: deque[Tuple] = deque()
        self.crash_dump_performed = False  # Flag to ensure dump is only called once

        # Session
        self.session_futures = {}  # session_id -> asyncio event

        # Weight updates
        # The event to notify the weight sync is finished.
        self.model_update_lock = RWLock()
        self.model_update_result: Optional[Awaitable[UpdateWeightFromDiskReqOutput]] = (
            None
        )
        self.is_pause = False
        self.is_pause_cond = asyncio.Condition()

        # LoRA
        # Initialize the `LoRARegistry` with initial LoRA adapter paths provided in `server_args`.
        # The registry dynamically updates as adapters are loaded / unloaded during runtime. It
        # serves as the source of truth for available adapters and maps user-friendly LoRA names
        # to internally used unique LoRA IDs.
        self.lora_registry = LoRARegistry(self.server_args.lora_paths)
        # Lock to serialize LoRA update operations.
        # Please note that, unlike `model_update_lock`, this does not block inference, allowing
        # LoRA updates and inference to overlap.
        self.lora_update_lock = asyncio.Lock()

        self.disaggregation_mode = DisaggregationMode(
            self.server_args.disaggregation_mode
        )
        self.bootstrap_server = start_disagg_service(self.server_args)

        # For load balancing
        self.current_load = 0
        self.current_load_lock = asyncio.Lock()

        # Metrics
        if self.enable_metrics:
            labels = {
                "model_name": self.server_args.served_model_name,
                # TODO: Add lora name/path in the future,
            }
            if server_args.tokenizer_metrics_allowed_custom_labels:
                for label in server_args.tokenizer_metrics_allowed_custom_labels:
                    labels[label] = ""
            self.metrics_collector = TokenizerMetricsCollector(
                server_args=server_args,
                labels=labels,
                bucket_time_to_first_token=self.server_args.bucket_time_to_first_token,
                bucket_e2e_request_latency=self.server_args.bucket_e2e_request_latency,
                bucket_inter_token_latency=self.server_args.bucket_inter_token_latency,
                collect_tokens_histogram=self.server_args.collect_tokens_histogram,
            )

        # Configure GC warning
        if self.server_args.gc_warning_threshold_secs > 0.0:
            configure_gc_warning(self.server_args.gc_warning_threshold_secs)

        self._result_dispatcher = TypeBasedDispatcher(
            [
                (
                    (
                        BatchStrOutput,
                        BatchEmbeddingOutput,
                        BatchTokenIDOutput,
                        BatchMultimodalOutput,
                    ),
                    self._handle_batch_output,
                ),
                (AbortReq, self._handle_abort_req),
                (OpenSessionReqOutput, self._handle_open_session_req_output),
                (
                    UpdateWeightFromDiskReqOutput,
                    self._handle_update_weights_from_disk_req_output,
                ),
                (
                    FreezeGCReq,
                    lambda x: None,
                ),
                # For handling case when scheduler skips detokenizer and forwards back to the tokenizer manager, we ignore it.
                (HealthCheckOutput, lambda x: None),
            ]
        )

        self.init_communicators(server_args)

    async def generate_request(
        self,
        obj: Union[GenerateReqInput, EmbeddingReqInput],
        request: Optional[fastapi.Request] = None,
    ):
        created_time = time.time()
        self.auto_create_handle_loop()
        obj.normalize_batch_and_arguments()

        if self.server_args.tokenizer_worker_num > 1:
            # Modify rid, add worker_id
            if isinstance(obj.rid, list):
                # If it's an array, add worker_id prefix to each element
                obj.rid = [f"{self.worker_id}_{rid}" for rid in obj.rid]
            else:
                # If it's a single value, add worker_id prefix
                obj.rid = f"{self.worker_id}_{obj.rid}"

        if self.enable_trace:
            self._trace_request_start(obj, created_time)

        if self.log_requests:
            max_length, skip_names, _ = self.log_request_metadata
            logger.info(
                f"Receive: obj={dataclass_to_string_truncated(obj, max_length, skip_names=skip_names)}"
            )

        async with self.is_pause_cond:
            await self.is_pause_cond.wait_for(lambda: not self.is_pause)

        async with self.model_update_lock.reader_lock:
            if self.server_args.enable_lora and obj.lora_path:
                # Look up the LoRA ID from the registry and start tracking ongoing LoRA requests.
                obj.lora_id = await self.lora_registry.acquire(obj.lora_path)

            if obj.is_single:
                tokenized_obj = await self._tokenize_one_request(obj)
                state = self._send_one_request(obj, tokenized_obj, created_time)
                async for response in self._wait_one_response(obj, state, request):
                    yield response
            else:
                async for response in self._handle_batch_request(
                    obj, request, created_time
                ):
                    yield response

    def _detect_input_format(
        self, texts: Union[str, List[str]], is_cross_encoder: bool
    ) -> str:
        """Detect the format of input texts for proper tokenization handling.

        Returns:
            - "single_string": Regular single text like "Hello world"
            - "batch_strings": Regular batch like ["Hello", "World"]
            - "cross_encoder_pairs": Cross-encoder pairs like [["query", "document"]]
        """
        if isinstance(texts, str):
            return "single_string"

        if (
            is_cross_encoder
            and len(texts) > 0
            and isinstance(texts[0], list)
            and len(texts[0]) == 2
        ):
            return "cross_encoder_pairs"

        return "batch_strings"

    def _prepare_tokenizer_input(
        self, texts: Union[str, List[str]], input_format: str
    ) -> Union[List[str], List[List[str]]]:
        """Prepare input for the tokenizer based on detected format."""
        if input_format == "single_string":
            return [texts]  # Wrap single string for batch processing
        elif input_format == "cross_encoder_pairs":
            return texts  # Already in correct format: [["query", "doc"]]
        else:  # batch_strings
            return texts  # Already in correct format: ["text1", "text2"]

    def _extract_tokenizer_results(
        self,
        input_ids: List[List[int]],
        token_type_ids: Optional[List[List[int]]],
        input_format: str,
        original_batch_size: int,
    ) -> Union[
        Tuple[List[int], Optional[List[int]]],
        Tuple[List[List[int]], Optional[List[List[int]]]],
    ]:
        """Extract results from tokenizer output based on input format."""

        # For single inputs (string or single cross-encoder pair), extract first element
        if (
            input_format in ["single_string", "cross_encoder_pairs"]
            and original_batch_size == 1
        ):
            single_input_ids = input_ids[0] if input_ids else []
            single_token_type_ids = token_type_ids[0] if token_type_ids else None
            return single_input_ids, single_token_type_ids

        # For true batches, return as-is
        return input_ids, token_type_ids

    async def _tokenize_texts(
        self, texts: Union[str, List[str]], is_cross_encoder: bool = False
    ) -> Union[
        Tuple[List[int], Optional[List[int]]],
        Tuple[List[List[int]], Optional[List[List[int]]]],
    ]:
        """
        Tokenize text(s) using the appropriate tokenizer strategy.

        This method handles multiple input formats and chooses between async dynamic
        batch tokenizer (for single texts only) and regular tokenizer.

        Args:
            texts: Text input in various formats:

                   Regular cases:
                   - Single string: "How are you?"
                   - Batch of strings: ["Hello", "World", "How are you?"]

                   Cross-encoder cases (sentence pairs for similarity/ranking):
                   - Single pair: [["query text", "document text"]]
                   - Multiple pairs: [["q1", "d1"], ["q2", "d2"], ["q3", "d3"]]

            is_cross_encoder: Whether to return token_type_ids for cross-encoder models.
                             Enables proper handling of sentence pairs with segment IDs.

        Returns:
            Single input cases:
                Tuple[List[int], Optional[List[int]]]: (input_ids, token_type_ids)
                Example: ([101, 2129, 102], [0, 0, 0]) for single text
                Example: ([101, 2129, 102, 4068, 102], [0, 0, 0, 1, 1]) for cross-encoder pair

            Batch input cases:
                Tuple[List[List[int]], Optional[List[List[int]]]]: (batch_input_ids, batch_token_type_ids)
                Example: ([[101, 2129, 102], [101, 4068, 102]], None) for regular batch

            Note: token_type_ids is None unless is_cross_encoder=True.
        """
        if not texts or self.tokenizer is None:
            raise ValueError("texts cannot be empty and tokenizer must be initialized")

        # Step 1: Detect input format and prepare for tokenization
        input_format = self._detect_input_format(texts, is_cross_encoder)
        tokenizer_input = self._prepare_tokenizer_input(texts, input_format)
        original_batch_size = len(texts) if not isinstance(texts, str) else 1

        # Step 2: Set up tokenizer arguments
        tokenizer_kwargs = (
            {"return_token_type_ids": is_cross_encoder} if is_cross_encoder else {}
        )

        # Step 3: Choose tokenization strategy
        use_async_tokenizer = (
            self.async_dynamic_batch_tokenizer is not None
            and input_format == "single_string"
        )

        if use_async_tokenizer:
            logger.debug("Using async dynamic batch tokenizer for single text")
            result = await self.async_dynamic_batch_tokenizer.encode(
                tokenizer_input[0], **tokenizer_kwargs
            )
            # Convert to batch format for consistency
            input_ids = [result["input_ids"]]
            token_type_ids = (
                [result["token_type_ids"]]
                if is_cross_encoder and result.get("token_type_ids")
                else None
            )
        else:
            logger.debug(f"Using regular tokenizer for {len(tokenizer_input)} inputs")
            encoded = self.tokenizer(tokenizer_input, **tokenizer_kwargs)
            input_ids = encoded["input_ids"]
            token_type_ids = encoded.get("token_type_ids") if is_cross_encoder else None

        # Step 4: Extract results based on input format
        return self._extract_tokenizer_results(
            input_ids, token_type_ids, input_format, original_batch_size
        )

    async def _tokenize_one_request(
        self,
        obj: Union[GenerateReqInput, EmbeddingReqInput],
    ):
        """Tokenize one request."""
        # Tokenize
        input_embeds = None
        input_text = obj.text
        token_type_ids = None
        is_cross_encoder_request = (
            isinstance(obj, EmbeddingReqInput) and obj.is_cross_encoder_request
        )
        if obj.input_embeds is not None:
            if not self.server_args.disable_radix_cache:
                raise ValueError(
                    "input_embeds is provided while disable_radix_cache is False. "
                    "Please add `--disable-radix-cache` when you launch the server "
                    "if you want to use input_embeds as inputs."
                )
            input_embeds = obj.input_embeds
            input_ids = obj.input_ids
        elif obj.input_ids is not None:
            input_ids = obj.input_ids
        else:
            if self.tokenizer is None:
                raise ValueError(
                    "The engine initialized with skip_tokenizer_init=True cannot "
                    "accept text prompts. Please provide input_ids or re-initialize "
                    "the engine with skip_tokenizer_init=False."
                )

            input_ids, token_type_ids = await self._tokenize_texts(
                input_text, is_cross_encoder_request
            )

        if self.mm_processor and obj.contains_mm_input():
            if not isinstance(obj.image_data, list) and obj.image_data:
                obj.image_data = [obj.image_data]
            if not isinstance(obj.audio_data, list) and obj.audio_data:
                obj.audio_data = [obj.audio_data]
            mm_inputs: Dict = await self.mm_processor.process_mm_data_async(
                image_data=obj.image_data,
                audio_data=obj.audio_data,
                input_text=input_text or input_ids,
                request_obj=obj,
                max_req_input_len=self.max_req_input_len,
            )
            if mm_inputs and "input_ids" in mm_inputs:
                input_ids = mm_inputs["input_ids"]
        else:
            mm_inputs = None

        self._validate_one_request(obj, input_ids)
        trace_slice_end("tokenize", obj.rid)
        return self._create_tokenized_object(
            obj, input_text, input_ids, input_embeds, mm_inputs, token_type_ids
        )

    def _validate_one_request(
        self, obj: Union[GenerateReqInput, EmbeddingReqInput], input_ids: List[int]
    ) -> None:
        """Validates that the input token count and the requested token count doesn't exceed the model's context length."""
        # FIXME: unify the length validation logic with the one in the scheduler.
        _max_req_len = self.context_len

        input_token_num = len(input_ids) if input_ids is not None else 0
        input_token_num += self.reserve_input_token_num
        if input_token_num >= self.context_len:
            if self.server_args.allow_auto_truncate:
                logger.warning(
                    f"The input ({input_token_num} tokens) is longer than the "
                    f"model's context length ({self.context_len} tokens). "
                    "Truncating the input."
                )
                del input_ids[_max_req_len:]
                input_token_num = len(input_ids)
            else:
                raise ValueError(
                    f"The input ({input_token_num} tokens) is longer than the "
                    f"model's context length ({self.context_len} tokens)."
                )

        if isinstance(obj, EmbeddingReqInput) and self.is_generation:
            raise ValueError(
                "This model does not appear to be an embedding model by default. "
                "Please add `--is-embedding` when launching the server or try another model."
            )

        # Check total tokens (input + max_new_tokens)
        max_new_tokens = obj.sampling_params.get("max_new_tokens")
        if (
            max_new_tokens is not None
            and (max_new_tokens + input_token_num) >= _max_req_len
        ):
            if self.server_args.allow_auto_truncate:
                logger.warning(
                    f"Requested token count ({input_token_num} input + {max_new_tokens} new) "
                    f"exceeds the model's context length ({self.context_len} tokens). "
                    "Truncating max_new_tokens."
                )
                obj.sampling_params["max_new_tokens"] = max(
                    0, _max_req_len - input_token_num
                )
            else:
                total_tokens = max_new_tokens + input_token_num
                error_msg = (
                    f"Requested token count exceeds the model's maximum context length "
                    f"of {self.context_len} tokens. You requested a total of {total_tokens} "
                    f"tokens: {input_token_num} tokens from the input messages and "
                    f"{max_new_tokens} tokens for the completion. Please reduce the number "
                    f"of tokens in the input messages or the completion to fit within the limit."
                )
                raise ValueError(error_msg)

        if isinstance(obj, GenerateReqInput):
            if (
                obj.return_hidden_states
                and not self.server_args.enable_return_hidden_states
            ):
                raise ValueError(
                    "The server is not configured to return the hidden states. "
                    "Please set `--enable-return-hidden-states` to enable this feature."
                )
            if (
                obj.custom_logit_processor
                and not self.server_args.enable_custom_logit_processor
            ):
                raise ValueError(
                    "The server is not configured to enable custom logit processor. "
                    "Please set `--enable-custom-logit-processor` to enable this feature."
                )

    def _validate_input_ids_in_vocab(
        self, input_ids: List[int], vocab_size: int
    ) -> None:
        if any(id >= vocab_size for id in input_ids):
            raise ValueError(
                f"The input_ids {input_ids} contains values greater than the vocab size ({vocab_size})."
            )

    def _create_tokenized_object(
        self,
        obj: Union[GenerateReqInput, EmbeddingReqInput],
        input_text: str,
        input_ids: List[int],
        input_embeds: Optional[Union[List[float], None]] = None,
        mm_inputs: Optional[Dict] = None,
        token_type_ids: Optional[List[int]] = None,
    ) -> Union[TokenizedGenerateReqInput, TokenizedEmbeddingReqInput]:
        """Create a tokenized request object from common parameters."""
        # Parse sampling parameters
        # Note: if there are preferred sampling params, we use them if they are not
        # explicitly passed in sampling_params
        if self.preferred_sampling_params:
            sampling_kwargs = {**self.preferred_sampling_params, **obj.sampling_params}
        else:
            sampling_kwargs = obj.sampling_params
        sampling_params = SamplingParams(**sampling_kwargs)
        sampling_params.normalize(self.tokenizer)
        sampling_params.verify(self.model_config.vocab_size)

        # Build return object
        if isinstance(obj, GenerateReqInput):
            session_params = (
                SessionParams(**obj.session_params) if obj.session_params else None
            )

            tokenized_obj = TokenizedGenerateReqInput(
                input_text,
                input_ids,
                mm_inputs,
                sampling_params,
                obj.return_logprob,
                obj.logprob_start_len,
                obj.top_logprobs_num,
                obj.token_ids_logprob,
                obj.stream,
                rid=obj.rid,
                bootstrap_host=obj.bootstrap_host,
                bootstrap_port=obj.bootstrap_port,
                bootstrap_room=obj.bootstrap_room,
                lora_id=obj.lora_id,
                input_embeds=input_embeds,
                session_params=session_params,
                custom_logit_processor=obj.custom_logit_processor,
                return_hidden_states=obj.return_hidden_states,
                data_parallel_rank=obj.data_parallel_rank,
                priority=obj.priority,
                extra_key=obj.extra_key,
            )
        elif isinstance(obj, EmbeddingReqInput):
            tokenized_obj = TokenizedEmbeddingReqInput(
                input_text,
                input_ids,
                mm_inputs,
                token_type_ids,
                sampling_params,
                rid=obj.rid,
                priority=obj.priority,
            )

        return tokenized_obj

    async def _batch_tokenize_and_process(
        self, batch_size: int, obj: Union[GenerateReqInput, EmbeddingReqInput]
    ) -> List[Union[TokenizedGenerateReqInput, TokenizedEmbeddingReqInput]]:
        """Handle batch tokenization for text inputs only."""
        logger.debug(f"Starting batch tokenization for {batch_size} text requests")

        # Collect requests and texts
        requests = [obj[i] for i in range(batch_size)]
        texts = [req.text for req in requests]

        # Check if any request is a cross-encoder request
        is_cross_encoder_request = any(
            isinstance(req, EmbeddingReqInput) and req.is_cross_encoder_request
            for req in requests
        )

        # Batch tokenize all texts using unified method
        input_ids_list, token_type_ids_list = await self._tokenize_texts(
            texts, is_cross_encoder_request
        )

        # Process all requests
        tokenized_objs = []
        for i, req in enumerate(requests):
            self._validate_one_request(obj[i], input_ids_list[i])
            token_type_ids = (
                token_type_ids_list[i] if token_type_ids_list is not None else None
            )
            tokenized_objs.append(
                self._create_tokenized_object(
                    req, req.text, input_ids_list[i], None, None, token_type_ids
                )
            )
            trace_slice_end("tokenize", req.rid)
        logger.debug(f"Completed batch processing for {batch_size} requests")
        return tokenized_objs

    def _validate_batch_tokenization_constraints(
        self, batch_size: int, obj: Union[GenerateReqInput, EmbeddingReqInput]
    ) -> None:
        """Validate constraints for batch tokenization processing."""
        for i in range(batch_size):
            if self.is_generation and obj[i].contains_mm_input():
                raise ValueError(
                    "For multimodal input processing do not set `enable_tokenizer_batch_encode`."
                )
            if obj[i].input_ids is not None:
                raise ValueError(
                    "Batch tokenization is not needed for pre-tokenized input_ids. Do not set `enable_tokenizer_batch_encode`."
                )
            if obj[i].input_embeds is not None:
                raise ValueError(
                    "Batch tokenization is not needed for input_embeds. Do not set `enable_tokenizer_batch_encode`."
                )

    def _send_one_request(
        self,
        obj: Union[GenerateReqInput, EmbeddingReqInput],
        tokenized_obj: Union[TokenizedGenerateReqInput, TokenizedEmbeddingReqInput],
        created_time: Optional[float] = None,
    ):
        trace_slice_start("dispatch", obj.rid)
        tokenized_obj.trace_context = trace_get_proc_propagate_context(obj.rid)
        self.send_to_scheduler.send_pyobj(tokenized_obj)
        state = ReqState([], False, asyncio.Event(), obj, created_time=created_time)
        self.rid_to_state[obj.rid] = state
        trace_slice_end("dispatch", obj.rid, thread_finish_flag=True)
        return state

    def _send_batch_request(
        self,
        obj: Union[GenerateReqInput, EmbeddingReqInput],
        tokenized_objs: List[
            Union[TokenizedGenerateReqInput, TokenizedEmbeddingReqInput]
        ],
        created_time: Optional[float] = None,
    ):
        """Send a batch of tokenized requests as a single batched request to the scheduler."""
        if isinstance(tokenized_objs[0], TokenizedGenerateReqInput):
            batch_req = BatchTokenizedGenerateReqInput(batch=tokenized_objs)
        else:
            batch_req = BatchTokenizedEmbeddingReqInput(batch=tokenized_objs)

        self.send_to_scheduler.send_pyobj(batch_req)

        # Create states for each individual request in the batch
        for i, tokenized_obj in enumerate(tokenized_objs):
            tmp_obj = obj[i]
            state = ReqState(
                [], False, asyncio.Event(), tmp_obj, created_time=created_time
            )
            self.rid_to_state[tmp_obj.rid] = state

    async def _wait_one_response(
        self,
        obj: Union[GenerateReqInput, EmbeddingReqInput],
        state: ReqState,
        request: Optional[fastapi.Request] = None,
    ):
        """Wait for the response of one request."""
        while True:
            try:
                await asyncio.wait_for(state.event.wait(), timeout=4)
            except asyncio.TimeoutError:
                if (
                    request is not None
                    and not obj.background
                    and await request.is_disconnected()
                ):
                    # Abort the request for disconnected requests (non-streaming, waiting queue)
                    self.abort_request(obj.rid)
                    # Use exception to kill the whole call stack and asyncio task
                    raise ValueError(
                        f"Request is disconnected from the client side (type 1). Abort request {obj.rid=}"
                    )
                continue

            out = state.out_list[-1]

            state.out_list = []
            if state.finished:
                if self.log_requests:
                    max_length, skip_names, out_skip_names = self.log_request_metadata
                    if self.model_config.is_multimodal_gen:
                        msg = f"Finish: obj={dataclass_to_string_truncated(obj, max_length, skip_names=skip_names)}"
                    else:
                        msg = f"Finish: obj={dataclass_to_string_truncated(obj, max_length, skip_names=skip_names)}, out={dataclass_to_string_truncated(out, max_length, skip_names=out_skip_names)}"
                    logger.info(msg)

                # Check if this was an abort/error created by scheduler
                if isinstance(out["meta_info"].get("finish_reason"), dict):
                    finish_reason = out["meta_info"]["finish_reason"]
                    if (
                        finish_reason.get("type") == "abort"
                        and finish_reason.get("status_code") == HTTPStatus.BAD_REQUEST
                    ):
                        raise ValueError(finish_reason["message"])

                    if finish_reason.get("type") == "abort" and finish_reason.get(
                        "status_code"
                    ) in (
                        HTTPStatus.SERVICE_UNAVAILABLE,
                        HTTPStatus.INTERNAL_SERVER_ERROR,
                    ):
                        # This is an abort request initiated by scheduler.
                        # Delete the key to prevent resending abort request to the scheduler and
                        # to ensure aborted request state is cleaned up.
                        if state.obj.rid in self.rid_to_state:
                            del self.rid_to_state[state.obj.rid]

                        # Mark ongoing LoRA request as finished.
                        if self.server_args.enable_lora and state.obj.lora_path:
                            await self.lora_registry.release(state.obj.lora_id)

                        raise fastapi.HTTPException(
                            status_code=finish_reason["status_code"],
                            detail=finish_reason["message"],
                        )
                yield out
                break

            state.event.clear()

            if obj.stream:
                yield out
            else:
                if (
                    request is not None
                    and not obj.background
                    and await request.is_disconnected()
                ):
                    # Abort the request for disconnected requests (non-streaming, running)
                    self.abort_request(obj.rid)
                    # Use exception to kill the whole call stack and asyncio task
                    raise ValueError(
                        f"Request is disconnected from the client side (type 3). Abort request {obj.rid=}"
                    )

    async def _handle_batch_request(
        self,
        obj: Union[GenerateReqInput, EmbeddingReqInput],
        request: Optional[fastapi.Request] = None,
        created_time: Optional[float] = None,
    ):
        batch_size = obj.batch_size

        generators = []
        rids = []
        if getattr(obj, "parallel_sample_num", 1) == 1:
            if self.server_args.enable_tokenizer_batch_encode:
                # Validate batch tokenization constraints
                self._validate_batch_tokenization_constraints(batch_size, obj)

                tokenized_objs = await self._batch_tokenize_and_process(batch_size, obj)

                # Send as a single batched request
                self._send_batch_request(obj, tokenized_objs, created_time)

                # Set up generators for each request in the batch
                for i in range(batch_size):
                    tmp_obj = obj[i]
                    generators.append(
                        self._wait_one_response(
                            tmp_obj, self.rid_to_state[tmp_obj.rid], request
                        )
                    )
                    rids.append(tmp_obj.rid)
            else:
                # Sequential tokenization and processing
                with (
                    input_blocker_guard_region(send_to_scheduler=self.send_to_scheduler)
                    if get_bool_env_var("SGLANG_ENABLE_COLOCATED_BATCH_GEN")
                    else nullcontext()
                ):
                    for i in range(batch_size):
                        tmp_obj = obj[i]
                        tokenized_obj = await self._tokenize_one_request(tmp_obj)
                        state = self._send_one_request(
                            tmp_obj, tokenized_obj, created_time
                        )
                        generators.append(
                            self._wait_one_response(tmp_obj, state, request)
                        )
                        rids.append(tmp_obj.rid)
        else:
            # FIXME: When using batch and parallel_sample_num together, the perf is not optimal.
            if batch_size > 128:
                logger.warning(
                    "Sending a single large batch with parallel sampling (n > 1) has not been well optimized. "
                    "The performance might be better if you just duplicate the requests n times or use "
                    "many threads to send them one by one with parallel sampling (n > 1)."
                )

            # Tokenize all requests
            objs = [obj[i] for i in range(batch_size)]
            tokenized_objs = await asyncio.gather(
                *(self._tokenize_one_request(obj) for obj in objs)
            )

            # Cache the common prefix for parallel sampling
            for i in range(batch_size):
                tmp_obj = copy.copy(objs[i])
                tokenized_obj = copy.copy(tokenized_objs[i])
                tokenized_obj.rid = tmp_obj.regenerate_rid()
                tokenized_obj.sampling_params = copy.copy(tokenized_obj.sampling_params)
                tokenized_obj.sampling_params.max_new_tokens = 0
                tokenized_obj.stream = False
                state = self._send_one_request(tmp_obj, tokenized_obj, created_time)
                await self._wait_one_response(tmp_obj, state, request).__anext__()

            # Expand requests, assign new rids for them, and send them
            for i in range(batch_size):
                for _ in range(obj.parallel_sample_num):
                    tmp_obj = copy.copy(objs[i])
                    tokenized_obj = copy.copy(tokenized_objs[i])
                    tokenized_obj.rid = tmp_obj.regenerate_rid()
                    state = self._send_one_request(tmp_obj, tokenized_obj, created_time)
                    generators.append(self._wait_one_response(tmp_obj, state, request))
                    rids.append(tmp_obj.rid)

        # Wait for all requests
        is_stream = hasattr(obj, "stream") and obj.stream
        if not is_stream:
            outputs = await asyncio.gather(*(gen.__anext__() for gen in generators))
            yield outputs
        else:
            rid_to_index = {rid: i for i, rid in enumerate(rids)}
            task_map = {asyncio.create_task(gen.__anext__()): gen for gen in generators}
            while task_map:
                done, _ = await asyncio.wait(
                    task_map.keys(), return_when=asyncio.FIRST_COMPLETED
                )

                for task in done:
                    gen = task_map.pop(task)
                    try:
                        result = task.result()
                        result["index"] = rid_to_index[result["meta_info"]["id"]]
                        yield result
                        new_task = asyncio.create_task(gen.__anext__())
                        task_map[new_task] = gen
                    except StopAsyncIteration:
                        pass

<<<<<<< HEAD
    async def flush_cache(self) -> FlushCacheReqOutput:
        self.auto_create_handle_loop()
        return (await self.flush_cache_communicator(FlushCacheReqInput()))[0]

=======
>>>>>>> 3289da5b
    def abort_request(self, rid: str = "", abort_all: bool = False):
        if not abort_all and rid not in self.rid_to_state:
            return
        req = AbortReq(rid=rid, abort_all=abort_all)
        self.send_to_scheduler.send_pyobj(req)
        if self.enable_metrics:
            # TODO: also use custom_labels from the request
            self.metrics_collector.observe_one_aborted_request(
                self.metrics_collector.labels
            )

    async def pause_generation(self):
        async with self.is_pause_cond:
            self.is_pause = True
            self.abort_request(abort_all=True)

    async def continue_generation(self):
        async with self.is_pause_cond:
            self.is_pause = False
            self.is_pause_cond.notify_all()

    async def update_weights_from_disk(
        self,
        obj: UpdateWeightFromDiskReqInput,
        request: Optional[fastapi.Request] = None,
    ) -> Tuple[bool, str]:
        self.auto_create_handle_loop()

        # default the load format to the server_args
        if obj.load_format is None:
            obj.load_format = self.server_args.load_format
        logger.info("Start update_weights. Load format=%s", obj.load_format)

        if obj.abort_all_requests:
            self.abort_request(abort_all=True)

        if True:  # Keep this redundant check to simplify some internal code sync
            # Hold the lock if it is not async. This means that weight sync
            # cannot run while requests are in progress.
            async with self.model_update_lock.writer_lock:
                return await self._wait_for_model_update_from_disk(obj)

    async def _wait_for_model_update_from_disk(
        self, obj: UpdateWeightFromDiskReqInput
    ) -> Tuple[bool, str]:
        if self.server_args.tokenizer_worker_num > 1:
            obj = MultiTokenizerWrapper(self.worker_id, obj)
        self.send_to_scheduler.send_pyobj(obj)
        self.model_update_result = asyncio.Future()
        if self.server_args.dp_size == 1:
            result = await self.model_update_result
            if result.success:
                self.served_model_name = obj.model_path
                self.server_args.model_path = obj.model_path
                self.server_args.load_format = obj.load_format
                self.model_path = obj.model_path
            return result.success, result.message, result.num_paused_requests
        else:  # self.server_args.dp_size > 1
            self.model_update_tmp = []
            result = await self.model_update_result

            all_success = all([r.success for r in result])
            if all_success is True:
                self.server_args.model_path = obj.model_path
                self.server_args.load_format = obj.load_format
                self.model_path = obj.model_path
            all_message = [r.message for r in result]
            all_message = " | ".join(all_message)
            all_paused_requests = [r.num_paused_requests for r in result]
            return all_success, all_message, all_paused_requests

    def configure_logging(self, obj: ConfigureLoggingReq):
        if obj.log_requests is not None:
            self.log_requests = obj.log_requests
        if obj.log_requests_level is not None:
            self.log_requests_level = obj.log_requests_level
        if obj.dump_requests_folder is not None:
            self.dump_requests_folder = obj.dump_requests_folder
        if obj.dump_requests_threshold is not None:
            self.dump_requests_threshold = obj.dump_requests_threshold
        if obj.crash_dump_folder is not None:
            self.crash_dump_folder = obj.crash_dump_folder
        logging.info(f"Config logging: {obj=}")
        self.log_request_metadata = self.get_log_request_metadata()

    async def freeze_gc(self):
        """Send a freeze_gc message to the scheduler first, then freeze locally."""
        self.send_to_scheduler.send_pyobj(FreezeGCReq())
        freeze_gc("Tokenizer Manager")
        return None

    def create_abort_task(self, obj: GenerateReqInput):
        # Abort the request if the client is disconnected.
        async def abort_request():
            await asyncio.sleep(2)
            if obj.is_single:
                self.abort_request(obj.rid)
            else:
                for rid in obj.rid:
                    self.abort_request(rid)

        background_tasks = BackgroundTasks()
        background_tasks.add_task(abort_request)
        return background_tasks

    def auto_create_handle_loop(self):
        if self.no_create_loop:
            return

        self.no_create_loop = True
        loop = asyncio.get_event_loop()
        self.asyncio_tasks.add(
            loop.create_task(print_exception_wrapper(self.handle_loop))
        )

        self.event_loop = loop

        # We cannot add signal handler when the tokenizer manager is not in
        # the main thread due to the CPython limitation.
        if threading.current_thread() is threading.main_thread():
            signal_handler = SignalHandler(self)
            loop.add_signal_handler(signal.SIGTERM, signal_handler.sigterm_handler)
            # Update the signal handler for the process. It overrides the sigquit handler in the launch phase.
            loop.add_signal_handler(
                signal.SIGQUIT, signal_handler.running_phase_sigquit_handler
            )
        else:
            logger.warning(
                "Signal handler is not added because the tokenizer manager is "
                "not in the main thread. This disables graceful shutdown of the "
                "tokenizer manager when SIGTERM is received."
            )
        self.asyncio_tasks.add(
            loop.create_task(print_exception_wrapper(self.sigterm_watchdog))
        )
        self.asyncio_tasks.add(
            loop.create_task(print_exception_wrapper(self.watch_load_thread))
        )

    def dump_requests_before_crash(self):
        if self.crash_dump_performed:
            logger.info(
                "SIGTERM/SIGQUIT/Exception triggered, but crash dump already performed, skipping."
            )
            return

        if not self.crash_dump_folder:
            return

        logger.error(f"Dumping requests before crash. {self.crash_dump_folder=}")
        self.crash_dump_performed = True

        # Check if NFS directory is available
        # expected_nfs_dir = "/" + self.crash_dump_folder.lstrip("/").split("/")[0]
        # use_nfs_dir = os.path.isdir(expected_nfs_dir) and os.access(
        #     expected_nfs_dir, os.W_OK
        # )
        use_nfs_dir = False
        if not use_nfs_dir:
            logger.error(
                f"Expected NFS directory is not available or writable. Uploading to GCS."
            )

        data_to_dump = []
        if self.crash_dump_request_list:
            data_to_dump.extend(self.crash_dump_request_list)

        # Add unfinished requests from rid_to_state
        unfinished_requests = []
        for rid, state in self.rid_to_state.items():
            if not state.finished:
                unfinished_requests.append(
                    (
                        state.obj,
                        state.out_list[-1] if state.out_list else {},
                        state.created_time,
                        time.time(),
                    )
                )
        if unfinished_requests:
            data_to_dump.extend(unfinished_requests)

        if not data_to_dump:
            return

        object_name = f'crash_dump_{datetime.now().strftime("%Y-%m-%d_%H-%M-%S")}.pkl'
        filename = os.path.join(
            self.crash_dump_folder,
            os.getenv("HOSTNAME", None),
            object_name,
        )

        os.makedirs(os.path.dirname(filename), exist_ok=True)
        # Include server_args in the dump
        data_to_dump_with_server_args = {
            "server_args": self.server_args,
            "requests": data_to_dump,
        }
        with open(filename, "wb") as f:
            pickle.dump(data_to_dump_with_server_args, f)
        logger.error(
            f"Dumped {len(self.crash_dump_request_list)} finished and {len(unfinished_requests)} unfinished requests before crash to {filename}"
        )

        def _upload_file_to_gcs(bucket_name, source_file_path, object_name):
            from google.cloud import storage

            client = storage.Client()
            bucket = client.bucket(bucket_name)
            blob = bucket.blob(object_name)
            blob.upload_from_filename(source_file_path, if_generation_match=0)
            logger.error(
                f"Successfully uploaded {source_file_path} to gs://{bucket_name}/{object_name}"
            )

        if not use_nfs_dir:
            _upload_file_to_gcs(
                "sglang_crash_dump",
                filename,
                os.getenv("HOSTNAME", None) + "/" + object_name,
            )

    async def sigterm_watchdog(self):
        while not self.gracefully_exit:
            await asyncio.sleep(5)

        # Drain requests
        while True:
            remain_num_req = len(self.rid_to_state)
            remaining_rids = list(self.rid_to_state.keys())

            if self.server_status == ServerStatus.UnHealthy:
                # if health check failed, we should exit immediately
                logger.error(
                    "Signal SIGTERM received while health check failed. Force exiting."
                )
                self.dump_requests_before_crash()
                break

            elif get_bool_env_var("SGL_FORCE_SHUTDOWN"):
                # if force shutdown flag set, exit immediately
                logger.error(
                    "Signal SIGTERM received while force shutdown flag set. Force exiting."
                )
                break

            logger.info(
                f"Gracefully exiting... Remaining number of requests {remain_num_req}. Remaining requests {remaining_rids=}."
            )
            if remain_num_req > 0:
                await asyncio.sleep(5)
            else:
                self.dump_requests_before_crash()
                break

        kill_process_tree(os.getpid(), include_parent=True)
        sys.exit(0)

    async def handle_loop(self):
        """The event loop that handles requests"""
        while True:
            recv_obj = await self.recv_from_detokenizer.recv_pyobj()
            self._result_dispatcher(recv_obj)
            self.last_receive_tstamp = time.time()

    def _handle_batch_output(
        self,
        recv_obj: Union[
            BatchStrOutput,
            BatchEmbeddingOutput,
            BatchMultimodalOutput,
            BatchTokenIDOutput,
        ],
    ):
        for i, rid in enumerate(recv_obj.rids):
            state = self.rid_to_state.get(rid, None)
            if state is None:
                logger.error(
                    f"Received output for {rid=} but the state was deleted in TokenizerManager."
                )
                continue

            origin_rid = rid
            if self.server_args.tokenizer_worker_num > 1:
                origin_rid = get_origin_rid(rid)
            # Build meta_info and return value
            meta_info = {
                "id": origin_rid,
                "finish_reason": recv_obj.finished_reasons[i],
                "prompt_tokens": recv_obj.prompt_tokens[i],
                "weight_version": self.server_args.weight_version,
            }

            if getattr(state.obj, "return_logprob", False):
                self.convert_logprob_style(
                    meta_info,
                    state,
                    state.obj.top_logprobs_num,
                    state.obj.token_ids_logprob,
                    state.obj.return_text_in_logprobs
                    and not self.server_args.skip_tokenizer_init,
                    recv_obj,
                    i,
                )

            if not isinstance(recv_obj, BatchEmbeddingOutput):
                meta_info.update(
                    {
                        "completion_tokens": recv_obj.completion_tokens[i],
                        "cached_tokens": recv_obj.cached_tokens[i],
                    }
                )

            if getattr(recv_obj, "output_hidden_states", None):
                meta_info["hidden_states"] = recv_obj.output_hidden_states[i]

            if isinstance(recv_obj, BatchStrOutput):
                state.text += recv_obj.output_strs[i]
                if state.obj.stream:
                    state.output_ids.extend(recv_obj.output_ids[i])
                    output_token_ids = state.output_ids[state.last_output_offset :]
                    state.last_output_offset = len(state.output_ids)
                else:
                    state.output_ids.extend(recv_obj.output_ids[i])
                    output_token_ids = state.output_ids.copy()

                out_dict = {
                    "text": state.text,
                    "output_ids": output_token_ids,
                    "meta_info": meta_info,
                }
            elif isinstance(recv_obj, BatchTokenIDOutput):
                if self.server_args.stream_output and state.obj.stream:
                    state.output_ids.extend(recv_obj.output_ids[i])
                    output_token_ids = state.output_ids[state.last_output_offset :]
                    state.last_output_offset = len(state.output_ids)
                else:
                    state.output_ids.extend(recv_obj.output_ids[i])
                    output_token_ids = state.output_ids.copy()

                out_dict = {
                    "output_ids": output_token_ids,
                    "meta_info": meta_info,
                }
            elif isinstance(recv_obj, BatchMultimodalOutput):
                raise NotImplementedError("BatchMultimodalOut not implemented")
            else:
                assert isinstance(recv_obj, BatchEmbeddingOutput)
                out_dict = {
                    "embedding": recv_obj.embeddings[i],
                    "meta_info": meta_info,
                }

            state.finished = recv_obj.finished_reasons[i] is not None
            if state.finished:
                if self.server_args.speculative_algorithm:
                    self._calculate_spec_decoding_metrics(meta_info, recv_obj, i)
                state.finished_time = time.time()
                meta_info["e2e_latency"] = state.finished_time - state.created_time

                trace_req_finish(rid, ts=int(state.finished_time * 1e9))

                del self.rid_to_state[rid]

                # Mark ongoing LoRA request as finished.
                if self.server_args.enable_lora and state.obj.lora_path:
                    asyncio.create_task(self.lora_registry.release(state.obj.lora_id))

            state.out_list.append(out_dict)
            state.event.set()

            # Log metrics and dump
            if self.enable_metrics and state.obj.log_metrics:
                self.collect_metrics(state, recv_obj, i)
            if self.dump_requests_folder and state.finished and state.obj.log_metrics:
                self.dump_requests(state, out_dict)
            if self.crash_dump_folder and state.finished and state.obj.log_metrics:
                self.record_request_for_crash_dump(state, out_dict)

    def convert_logprob_style(
        self,
        meta_info: dict,
        state: ReqState,
        top_logprobs_num: int,
        token_ids_logprob: List[int],
        return_text_in_logprobs: bool,
        recv_obj: BatchStrOutput,
        recv_obj_index: int,
    ):
        if recv_obj.input_token_logprobs_val is None:
            return

        if len(recv_obj.input_token_logprobs_val) > 0:
            state.input_token_logprobs_val.extend(
                recv_obj.input_token_logprobs_val[recv_obj_index]
            )
            state.input_token_logprobs_idx.extend(
                recv_obj.input_token_logprobs_idx[recv_obj_index]
            )
        state.output_token_logprobs_val.extend(
            recv_obj.output_token_logprobs_val[recv_obj_index]
        )
        state.output_token_logprobs_idx.extend(
            recv_obj.output_token_logprobs_idx[recv_obj_index]
        )
        meta_info["input_token_logprobs"] = self.detokenize_logprob_tokens(
            state.input_token_logprobs_val,
            state.input_token_logprobs_idx,
            return_text_in_logprobs,
        )
        meta_info["output_token_logprobs"] = self.detokenize_logprob_tokens(
            state.output_token_logprobs_val,
            state.output_token_logprobs_idx,
            return_text_in_logprobs,
        )

        if top_logprobs_num > 0:
            if len(recv_obj.input_top_logprobs_val) > 0:
                state.input_top_logprobs_val.extend(
                    recv_obj.input_top_logprobs_val[recv_obj_index]
                )
                state.input_top_logprobs_idx.extend(
                    recv_obj.input_top_logprobs_idx[recv_obj_index]
                )
            state.output_top_logprobs_val.extend(
                recv_obj.output_top_logprobs_val[recv_obj_index]
            )
            state.output_top_logprobs_idx.extend(
                recv_obj.output_top_logprobs_idx[recv_obj_index]
            )
            meta_info["input_top_logprobs"] = self.detokenize_top_logprobs_tokens(
                state.input_top_logprobs_val,
                state.input_top_logprobs_idx,
                return_text_in_logprobs,
            )
            meta_info["output_top_logprobs"] = self.detokenize_top_logprobs_tokens(
                state.output_top_logprobs_val,
                state.output_top_logprobs_idx,
                return_text_in_logprobs,
            )

        if token_ids_logprob is not None:
            if len(recv_obj.input_token_ids_logprobs_val) > 0:
                state.input_token_ids_logprobs_val.extend(
                    recv_obj.input_token_ids_logprobs_val[recv_obj_index]
                )
                state.input_token_ids_logprobs_idx.extend(
                    recv_obj.input_token_ids_logprobs_idx[recv_obj_index]
                )
            state.output_token_ids_logprobs_val.extend(
                recv_obj.output_token_ids_logprobs_val[recv_obj_index]
            )
            state.output_token_ids_logprobs_idx.extend(
                recv_obj.output_token_ids_logprobs_idx[recv_obj_index]
            )
            meta_info["input_token_ids_logprobs"] = self.detokenize_top_logprobs_tokens(
                state.input_token_ids_logprobs_val,
                state.input_token_ids_logprobs_idx,
                return_text_in_logprobs,
            )
            meta_info["output_token_ids_logprobs"] = (
                self.detokenize_top_logprobs_tokens(
                    state.output_token_ids_logprobs_val,
                    state.output_token_ids_logprobs_idx,
                    return_text_in_logprobs,
                )
            )

    def detokenize_logprob_tokens(
        self,
        token_logprobs_val: List[float],
        token_logprobs_idx: List[int],
        decode_to_text: bool,
    ):
        if not decode_to_text:
            return [
                (logprob, token_id, None)
                for logprob, token_id in zip(token_logprobs_val, token_logprobs_idx)
            ]
        else:
            assert self.tokenizer is not None
            token_texts = self.tokenizer.batch_decode(token_logprobs_idx)
            return list(zip(token_logprobs_val, token_logprobs_idx, token_texts))

    def detokenize_top_logprobs_tokens(
        self,
        token_logprobs_val: List[float],
        token_logprobs_idx: List[int],
        decode_to_text: bool,
    ):
        # TODO: The current implementation only batches the detokenization for top-k tokens per single position.
        # We should batch all top-k tokens in all positions.
        ret = []
        for i in range(len(token_logprobs_val)):
            if token_logprobs_val[i]:
                ret.append(
                    self.detokenize_logprob_tokens(
                        token_logprobs_val[i], token_logprobs_idx[i], decode_to_text
                    )
                )
            else:
                ret.append(None)
        return ret

    def _calculate_spec_decoding_metrics(
        self,
        meta_info: Dict[str, Any],
        recv_obj: Union[
            BatchStrOutput,
            BatchEmbeddingOutput,
            BatchMultimodalOutput,
            BatchTokenIDOutput,
        ],
        i: int,
    ) -> None:
        """Calculate speculative decoding metrics, such as acceptance rate and acceptance length metrics."""
        meta_info["spec_accept_rate"] = 0.0
        meta_info["spec_accept_length"] = 0
        meta_info["spec_verify_ct"] = recv_obj.spec_verify_ct[i]

        if (
            recv_obj.spec_verify_ct[i] > 0
            and self.server_args.speculative_num_steps is not None
            and not isinstance(recv_obj, BatchEmbeddingOutput)
            and hasattr(recv_obj, "spec_accepted_tokens")
            # Checks that `spec_accepted_tokens[i]` will exist.
            and len(recv_obj.spec_accepted_tokens) > i
        ):
            total_draft_tokens = (
                recv_obj.spec_verify_ct[i] * self.server_args.speculative_num_steps
            )
            accepted_tokens = recv_obj.spec_accepted_tokens[i]

            # Calculate per-request acceptance rate and average acceptance length.
            if total_draft_tokens > 0:
                # Calculate acceptance rate: accepted / (steps * lookahead)
                meta_info["spec_accept_rate"] = accepted_tokens / total_draft_tokens
                meta_info["spec_accept_length"] = (
                    recv_obj.completion_tokens[i] / recv_obj.spec_verify_ct[i]
                )

    def collect_metrics(self, state: ReqState, recv_obj: BatchStrOutput, i: int):
        completion_tokens = (
            recv_obj.completion_tokens[i]
            if getattr(recv_obj, "completion_tokens", None)
            else 0
        )

        custom_labels = getattr(state.obj, "custom_labels", None)
        labels = (
            {**self.metrics_collector.labels, **custom_labels}
            if custom_labels
            else self.metrics_collector.labels
        )
        if (
            state.first_token_time == 0.0
            and self.disaggregation_mode != DisaggregationMode.PREFILL
        ):
            state.first_token_time = state.last_time = time.time()
            state.last_completion_tokens = completion_tokens
            self.metrics_collector.observe_time_to_first_token(
                labels, state.first_token_time - state.created_time
            )
        else:
            num_new_tokens = completion_tokens - state.last_completion_tokens
            if num_new_tokens:
                new_time = time.time()
                interval = new_time - state.last_time
                self.metrics_collector.observe_inter_token_latency(
                    labels,
                    interval,
                    num_new_tokens,
                )
                state.last_time = new_time
                state.last_completion_tokens = completion_tokens

        if state.finished:
            has_grammar = (
                state.obj.sampling_params.get("json_schema", None)
                or state.obj.sampling_params.get("regex", None)
                or state.obj.sampling_params.get("ebnf", None)
                or state.obj.sampling_params.get("structural_tag", None)
            )
            self.metrics_collector.observe_one_finished_request(
                labels,
                recv_obj.prompt_tokens[i],
                completion_tokens,
                recv_obj.cached_tokens[i],
                state.finished_time - state.created_time,
                has_grammar,
            )

    def dump_requests(self, state: ReqState, out_dict: dict):
        self.dump_request_list.append(
            (state.obj, out_dict, state.created_time, time.time())
        )

        if len(self.dump_request_list) >= self.dump_requests_threshold:
            filename = os.path.join(
                self.dump_requests_folder,
                datetime.now().strftime("%Y-%m-%d_%H-%M-%S") + ".pkl",
            )
            self._dump_data_to_file(
                data_list=self.dump_request_list,
                filename=filename,
                log_message=f"Dump {len(self.dump_request_list)} requests to {filename}",
            )
            self.dump_request_list = []

    def record_request_for_crash_dump(self, state: ReqState, out_dict: dict):
        current_time = time.time()
        self.crash_dump_request_list.append(
            (state.obj, out_dict, state.created_time, current_time)
        )
        # Remove requests older than 5 minutes based on finish time
        while (
            self.crash_dump_request_list
            and current_time - self.crash_dump_request_list[0][3] >= 300
        ):
            self.crash_dump_request_list.popleft()

    def _dump_data_to_file(
        self, data_list: List[Tuple], filename: str, log_message: str
    ):
        logger.info(log_message)
        to_dump_with_server_args = {
            "server_args": self.server_args,
            "requests": data_list.copy(),
        }

        def background_task():
            os.makedirs(os.path.dirname(filename), exist_ok=True)
            with open(filename, "wb") as f:
                pickle.dump(to_dump_with_server_args, f)

        asyncio.create_task(asyncio.to_thread(background_task))

    def _handle_abort_req(self, recv_obj: AbortReq):
        if is_health_check_generate_req(recv_obj):
            return
        state = self.rid_to_state[recv_obj.rid]
        origin_rid = recv_obj.rid
        if self.server_args.tokenizer_worker_num > 1:
            origin_rid = get_origin_rid(origin_rid)
        state.finished = True
        if recv_obj.finished_reason:
            out = {
                "meta_info": {
                    "id": recv_obj.rid,
                    "finish_reason": recv_obj.finished_reason,
                },
            }
        else:
            out = {
                "text": "",
                "meta_info": {
                    "id": origin_rid,
                    "finish_reason": {
                        "type": "abort",
                        "message": "Abort before prefill",
                    },
                    "prompt_tokens": 0,
                    "completion_tokens": 0,
                },
            }
        state.out_list.append(out)
        state.event.set()

    def _handle_open_session_req_output(self, recv_obj):
        self.session_futures[recv_obj.session_id].set_result(
            recv_obj.session_id if recv_obj.success else None
        )

    def _handle_update_weights_from_disk_req_output(self, recv_obj):
        if self.server_args.dp_size == 1:
            self.model_update_result.set_result(recv_obj)
        else:  # self.server_args.dp_size > 1
            self.model_update_tmp.append(recv_obj)
            # set future if the all results are received
            if len(self.model_update_tmp) == self.server_args.dp_size:
                self.model_update_result.set_result(self.model_update_tmp)

    def _initialize_multi_item_delimiter_text(self):
        """Initialize multi-item delimiter text from token ID after tokenizer is loaded."""
        if (
            hasattr(self.server_args, "multi_item_scoring_delimiter")
            and self.server_args.multi_item_scoring_delimiter is not None
            and self.tokenizer is not None
        ):
            try:
                self.multi_item_delimiter_text = self.tokenizer.decode(
                    [self.server_args.multi_item_scoring_delimiter],
                    skip_special_tokens=False,
                )
            except Exception as e:
                logger.warning(
                    f"Failed to decode delimiter token {self.server_args.multi_item_scoring_delimiter}: {e}"
                )
                self.multi_item_delimiter_text = None

    def _build_multi_item_token_sequence(
        self, query: List[int], items: List[List[int]], delimiter_token_id: int
    ) -> List[int]:
        """
        Build a single token sequence for multi-item scoring.
        Format: query<delimiter>item1<delimiter>item2<delimiter>item3<delimiter>

        Args:
            query: Query token IDs
            items: List of item token ID sequences
            delimiter_token_id: Token ID to use as delimiter

        Returns:
            Combined token sequence
        """
        combined_sequence = query[:]  # Start with query

        for item in items:
            combined_sequence.append(delimiter_token_id)  # Add delimiter
            combined_sequence.extend(item)  # Add item tokens

        # Add final delimiter after the last item for logprob extraction
        combined_sequence.append(delimiter_token_id)

        return combined_sequence

    def _extract_logprobs_for_tokens(
        self, logprobs_data: List, label_token_ids: List[int]
    ) -> Dict[int, float]:
        """
        Extract logprobs for specified token IDs from logprobs data.

        Args:
            logprobs_data: List of (logprob, token_id, text) tuples
            label_token_ids: Token IDs to extract logprobs for

        Returns:
            Dictionary mapping token_id to logprob
        """
        logprobs = {}
        if logprobs_data:
            for logprob, token_id, _ in logprobs_data:
                if token_id in label_token_ids:
                    logprobs[token_id] = logprob
        return logprobs

    def _convert_logprobs_to_scores(
        self,
        logprobs: Dict[int, float],
        label_token_ids: List[int],
        apply_softmax: bool,
    ) -> List[float]:
        """
        Convert logprobs dictionary to ordered score list.

        Args:
            logprobs: Dictionary mapping token_id to logprob
            label_token_ids: Token IDs in desired order
            apply_softmax: Whether to apply softmax normalization

        Returns:
            List of scores in the same order as label_token_ids
        """
        score_list = [
            logprobs.get(token_id, float("-inf")) for token_id in label_token_ids
        ]

        if apply_softmax:
            score_list = torch.softmax(torch.tensor(score_list), dim=0).tolist()
        else:
            # Convert logprobs to probabilities if not using softmax
            score_list = [
                math.exp(x) if x != float("-inf") else 0.0 for x in score_list
            ]

        return score_list

    def _process_multi_item_scoring_results(
        self,
        results: Any,
        items: List,
        label_token_ids: List[int],
        apply_softmax: bool,
        batch_request=None,
    ) -> List[List[float]]:
        """
        Process results from multi-item scoring request.
        Extracts logprobs at delimiter positions from input_token_ids_logprobs.

        Args:
            results: Results from generate_request
            items: List of items being scored
            label_token_ids: Token IDs to extract scores for
            apply_softmax: Whether to apply softmax normalization
            batch_request: The original batch request containing input sequence

        Returns:
            List of score lists, one for each item
        """
        single_result = results[0] if isinstance(results, list) else results

        # For multi-item scoring, logprobs are in input_token_ids_logprobs
        input_logprobs = single_result["meta_info"].get("input_token_ids_logprobs", [])

        if not input_logprobs:
            raise RuntimeError(
                f"input_token_ids_logprobs is empty for multi-item scoring request {single_result['meta_info'].get('id', '<unknown>')}. "
                "This indicates token_ids_logprobs were not computed properly for Mutil Item Scoring."
            )

        scores = []
        num_items = len(items) if isinstance(items, list) else 1

        # Check if we have the expected number of logprobs
        expected_logprobs_count = num_items + 1
        if len(input_logprobs) != expected_logprobs_count:
            raise RuntimeError(
                f"Expected {expected_logprobs_count} input_token_ids_logprobs for multi-item scoring "
                f"with {num_items} items, but got {len(input_logprobs)}. "
                f"Request ID: {single_result['meta_info'].get('id', '<unknown>')}"
            )

        # Skip the first delimiter (between query and first item) and process remaining delimiter positions
        # We want to exclude the first one since it represents the boundary between query and first item, not an item boundary
        start_idx = 1 if len(input_logprobs) > 1 else 0

        # Process logprobs for each item position (excluding first delimiter)
        for item_idx in range(num_items):
            logprob_idx = start_idx + item_idx
            item_logprobs_data = input_logprobs[logprob_idx]
            logprobs = self._extract_logprobs_for_tokens(
                item_logprobs_data, label_token_ids
            )
            score_list = self._convert_logprobs_to_scores(
                logprobs, label_token_ids, apply_softmax
            )
            scores.append(score_list)

        return scores

    def _process_single_item_scoring_results(
        self, results: Any, label_token_ids: List[int], apply_softmax: bool
    ) -> List[List[float]]:
        """
        Process results from single-item scoring request.
        Single-item scoring results are stored in output_token_ids_logprobs.

        Args:
            results: Results from generate_request
            label_token_ids: Token IDs to extract scores for
            apply_softmax: Whether to apply softmax normalization

        Returns:
            List of score lists, one for each result
        """
        scores = []

        for result in results:
            # For single-item scoring, logprobs are in output_token_ids_logprobs
            output_logprobs = result["meta_info"].get("output_token_ids_logprobs", [])

            if not output_logprobs or len(output_logprobs) == 0:
                raise RuntimeError(
                    f"output_logprobs is empty for request {result['meta_info'].get('id', '<unknown>')}."
                )

            # Extract logprobs for the first (and only) position
            logprobs = self._extract_logprobs_for_tokens(
                output_logprobs[0], label_token_ids
            )
            score_list = self._convert_logprobs_to_scores(
                logprobs, label_token_ids, apply_softmax
            )
            scores.append(score_list)

        return scores

    async def score_request(
        self,
        query: Optional[Union[str, List[int]]] = None,
        items: Optional[Union[str, List[str], List[List[int]]]] = None,
        label_token_ids: Optional[List[int]] = None,
        apply_softmax: bool = False,
        item_first: bool = False,
        request: Optional[Any] = None,
    ) -> List[List[float]]:
        """
        Score the probability of specified token IDs appearing after the given (query + item) pair.

        This method supports two scoring approaches:
        1. Single-Item scoring (default): Process each query+item pair independently
        2. Multi-Item scoring: When multi_item_scoring_delimiter is set, combine query and
           multiple items into a single sequence using delimiter for efficient processing.
           Note: item_first parameter is ignored in multi-item scoring mode since it uses
           a fixed format: query<delimiter>item1<delimiter>item2<delimiter>item3<delimiter>

           Multi-item scoring works with both text and pre-tokenized inputs:
           - Text: query<delimiter_text>item1<delimiter_text>item2<delimiter_text>item3<delimiter_text>
           - Tokens: query<delimiter_token_id>item1<delimiter_token_id>item2<delimiter_token_id>item3<delimiter_token_id>

        Args:
            query: The query text or pre-tokenized query token IDs
            items: The item text(s) or pre-tokenized item token IDs
            label_token_ids: List of token IDs to compute probabilities for
            apply_softmax: Whether to normalize probabilities using softmax
            item_first: If True, prepend items to query. Ignored for multi-item scoring.
            request: Optional FastAPI request object

        Returns:
            List of lists containing probabilities for each item and each label token
        """
        if label_token_ids is None:
            raise ValueError("label_token_ids must be provided")

        if self.tokenizer is not None:
            vocab_size = self.tokenizer.vocab_size
            for token_id in label_token_ids:
                if token_id >= vocab_size:
                    raise ValueError(
                        f"Token ID {token_id} is out of vocabulary (vocab size: {vocab_size})"
                    )

        # Check if multi-item scoring is enabled by presence of delimiter
        use_multi_item_scoring = (
            self.server_args.multi_item_scoring_delimiter is not None
            and self.multi_item_delimiter_text is not None
        )

        batch_request = GenerateReqInput(
            token_ids_logprob=label_token_ids,
            return_logprob=True,
            # Set logprob_start_len=0 for multi-item scoring since we want logprobs at all delimiter positions
            logprob_start_len=0 if use_multi_item_scoring else -1,
            stream=False,
            sampling_params={"max_new_tokens": 0},
        )

        # Handle string or tokenized query/items
        if isinstance(query, str) and (
            isinstance(items, str)
            or (isinstance(items, list) and (not items or isinstance(items[0], str)))
        ):
            # Both query and items are text
            items_list = [items] if isinstance(items, str) else items

            if use_multi_item_scoring:
                # Multi-item scoring: create single prompt with delimiter text
                # Always use format: query<delimiter>item1<delimiter>item2<delimiter>item3<delimiter>
                # (item_first is ignored for multi-item scoring)
                delimiter = self.multi_item_delimiter_text
                combined_items = delimiter.join(items_list)
                # Add final delimiter after the last item for logprob extraction
                single_prompt = f"{query}{delimiter}{combined_items}{delimiter}"
                batch_request.text = [single_prompt]
            else:
                # Single-item scoring: create separate prompts for each item
                if item_first:
                    prompts = [f"{item}{query}" for item in items_list]
                else:
                    prompts = [f"{query}{item}" for item in items_list]
                batch_request.text = prompts

        elif (
            isinstance(query, list)
            and isinstance(items, list)
            and items
            and isinstance(items[0], list)
        ):
            # Both query and items are token IDs
            if use_multi_item_scoring:
                # Multi-item scoring: concatenate with delimiter token ID
                # Format: query<delimiter_token_id>item1<delimiter_token_id>item2<delimiter_token_id>item3<delimiter_token_id>
                delimiter_token_id = self.server_args.multi_item_scoring_delimiter
                combined_input_ids = self._build_multi_item_token_sequence(
                    query, items, delimiter_token_id
                )
                batch_request.input_ids = [combined_input_ids]
            else:
                # Single-item scoring: process each item separately
                if item_first:
                    input_ids_list = [item + query for item in items]
                else:
                    input_ids_list = [query + item for item in items]
                batch_request.input_ids = input_ids_list
        else:
            raise ValueError(
                "Invalid combination of query/items types for score_request."
            )

        results = await self.generate_request(batch_request, request).__anext__()

        if use_multi_item_scoring:
            # Multi-item scoring: extract scores from input_token_ids_logprobs
            return self._process_multi_item_scoring_results(
                results, items, label_token_ids, apply_softmax, batch_request
            )
        else:
            # Single-item scoring: process each result separately
            return self._process_single_item_scoring_results(
                results, label_token_ids, apply_softmax
            )

    async def watch_load_thread(self):
        # Only for dp_controller when dp_size > 1
        if (
            self.server_args.dp_size == 1
            or self.server_args.load_balance_method == "round_robin"
        ):
            return

        while True:
            await asyncio.sleep(self.server_args.load_watch_interval)
            loads = await self.get_load_communicator(GetLoadReqInput())
            load_udpate_req = WatchLoadUpdateReq(loads=loads)
            self.send_to_scheduler.send_pyobj(load_udpate_req)

    def _trace_request_start(
        self,
        obj: Union[GenerateReqInput, EmbeddingReqInput],
        created_time: Optional[float] = None,
    ):
        if obj.is_single:
            bootstrap_room = (
                obj.bootstrap_room if hasattr(obj, "bootstrap_room") else None
            )
            trace_req_start(obj.rid, bootstrap_room, ts=int(created_time * 1e9))
            trace_slice_start("", obj.rid, ts=int(created_time * 1e9), anonymous=True)
        else:
            for i in range(len(obj.rid)):
                bootstrap_room = (
                    obj.bootstrap_room[i]
                    if hasattr(obj, "bootstrap_room") and obj.bootstrap_room
                    else None
                )
                trace_req_start(obj.rid[i], bootstrap_room, ts=int(created_time * 1e9))
                trace_slice_start(
                    "", obj.rid[i], ts=int(created_time * 1e9), anonymous=True
                )


class ServerStatus(Enum):
    Up = "Up"
    Starting = "Starting"
    UnHealthy = "UnHealthy"


def _determine_tensor_transport_mode(server_args: ServerArgs) -> TensorTransportMode:
    is_cross_node = server_args.dist_init_addr

    if is_cross_node:
        # Fallback to default CPU transport for multi-node
        return "default"
    else:
        return "cuda_ipc"


async def print_exception_wrapper(func):
    """
    Sometimes an asyncio function does not print exception.
    We do another wrapper to handle the exception.
    """
    try:
        await func()
    except Exception:
        traceback = get_exception_traceback()
        logger.error(f"TokenizerManager hit an exception: {traceback}")
        if hasattr(func, "__self__") and isinstance(func.__self__, TokenizerManager):
            func.__self__.dump_requests_before_crash()
        kill_process_tree(os.getpid(), include_parent=True)
        sys.exit(1)


class SignalHandler:
    def __init__(self, tokenizer_manager: TokenizerManager):
        self.tokenizer_manager = tokenizer_manager

    def sigterm_handler(self, signum=None, frame=None):
        logger.warning(
            f"SIGTERM received. {signum=} {frame=}. Draining requests and shutting down..."
        )
        self.tokenizer_manager.gracefully_exit = True

    def running_phase_sigquit_handler(self, signum=None, frame=None):
        logger.error(
            f"SIGQUIT received. {signum=}, {frame=}. It usually means one child failed."
        )
        self.tokenizer_manager.dump_requests_before_crash()
        kill_process_tree(os.getpid())


# Note: request abort handling logic
# We should handle all of the following cases correctly.
#
# | entrypoint | is_streaming | status          | abort engine    | cancel asyncio task   | rid_to_state                |
# | ---------- | ------------ | --------------- | --------------- | --------------------- | --------------------------- |
# | http       | yes          | validation      | background task | fast api              | del in _handle_abort_req    |
# | http       | yes          | waiting queue   | background task | fast api              | del in _handle_abort_req    |
# | http       | yes          | running         | background task | fast api              | del in _handle_batch_output |
# | http       | no           | validation      | http exception  | http exception        | del in _handle_abort_req    |
# | http       | no           | waiting queue   | type 1          | type 1 exception      | del in _handle_abort_req    |
# | http       | no           | running         | type 3          | type 3 exception      | del in _handle_batch_output |
#<|MERGE_RESOLUTION|>--- conflicted
+++ resolved
@@ -1038,13 +1038,6 @@
                     except StopAsyncIteration:
                         pass
 
-<<<<<<< HEAD
-    async def flush_cache(self) -> FlushCacheReqOutput:
-        self.auto_create_handle_loop()
-        return (await self.flush_cache_communicator(FlushCacheReqInput()))[0]
-
-=======
->>>>>>> 3289da5b
     def abort_request(self, rid: str = "", abort_all: bool = False):
         if not abort_all and rid not in self.rid_to_state:
             return
